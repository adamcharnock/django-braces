--- conflicted
+++ resolved
@@ -1,8 +1,4 @@
 import six
-<<<<<<< HEAD
-import warnings
-=======
->>>>>>> 4df3fa72
 
 from django.conf import settings
 from django.contrib import messages
@@ -15,16 +11,12 @@
 from django.http import HttpResponse, HttpResponseBadRequest
 from django.shortcuts import redirect
 from django.utils.decorators import method_decorator
-<<<<<<< HEAD
+from django.views.decorators.csrf import csrf_exempt
+
 try:
     from django.utils.encoding import smart_unicode
 except ImportError:
     from django.utils.encoding import force_text as smart_unicode
-from django.views.generic import CreateView
-=======
-from django.utils.encoding import force_text
->>>>>>> 4df3fa72
-from django.views.decorators.csrf import csrf_exempt
 
 ## Django 1.5+ compat
 try:
@@ -267,13 +259,8 @@
 
     def get_group_required(self):
         if self.group_required is None or (
-                not isinstance(self.group_required,
-<<<<<<< HEAD
-                               (list, tuple) + six.string_types)):
-=======
-                               (list, tuple) + six.string_types)
-        ):
->>>>>>> 4df3fa72
+            not isinstance(self.group_required,
+                           (list, tuple) + six.string_types)):
 
             raise ImproperlyConfigured(
                 "'GroupRequiredMixin' requires "
@@ -557,11 +544,11 @@
     def render_bad_request_response(self, error_dict=None):
         if error_dict is None:
             error_dict = self.error_response_dict
-        json_context = json.dumps(
+        json_context = smart_unicode(json.dumps(
             error_dict,
             cls=DjangoJSONEncoder,
             **self.get_json_dumps_kwargs()
-        )
+        ))
         return HttpResponseBadRequest(
             json_context, content_type=self.get_content_type())
 
@@ -575,8 +562,8 @@
         self.request_json = self.get_request_json()
         if self.require_json and self.request_json is None:
             return self.render_bad_request_response()
-        return super(JsonRequestResponseMixin, self).dispatch(request,
-                                                              *args, **kwargs)
+        return super(JsonRequestResponseMixin, self).dispatch(
+            request, *args, **kwargs)
 
 
 class OrderableListMixin(object):
@@ -742,12 +729,7 @@
                     self.__class__.__name__)
             )
 
-<<<<<<< HEAD
         if not isinstance(self.form_invalid_message, six.string_types):
-=======
-        if not isinstance(self.form_invalid_message,
-                          (six.string_types, six.text_type)):
->>>>>>> 4df3fa72
             raise ImproperlyConfigured(
                 '{0}.form_invalid_message must be a str or unicode '
                 'object.'.format(self.__class__.__name__)
