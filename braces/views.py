--- conflicted
+++ resolved
@@ -328,7 +328,6 @@
             request, *args, **kwargs)
 
 
-<<<<<<< HEAD
 class OwnerOrPermissionRequiredMixin(AccessMixin):
     """
     Check if the current user is regarded as owner of the object manipulated
@@ -363,8 +362,8 @@
 
         if not self.is_owner(request.user, obj):
             # Check to see if the request's user has the required permission.
-            has_permission = request.user.has_perm(self
-                .get_permission_required())
+            has_permission = request.user.has_perm(
+                self.get_permission_required())
 
             if not has_permission:  # If the user lacks the permission
                 return self.handle_no_permission(request)
@@ -385,7 +384,8 @@
             return redirect_to_login(request.get_full_path(),
                                      self.get_login_url(),
                                      self.get_redirect_field_name())
-=======
+
+
 class UserPassesTestMixin(AccessMixin):
     """
     CBV Mixin allows you to define test that every user should pass
@@ -421,7 +421,6 @@
         return super(UserPassesTestMixin, self).dispatch(
             request, *args, **kwargs)
 
->>>>>>> 3fce9f67
 
 class UserFormKwargsMixin(object):
     """
