from __future__ import absolute_import

from ._access import (
    AnonymousRequiredMixin,
    GroupRequiredMixin,
    LoginRequiredMixin,
    MultiplePermissionsRequiredMixin,
    PermissionRequiredMixin,
    StaffuserRequiredMixin,
    SuperuserRequiredMixin,
    UserPassesTestMixin,
<<<<<<< HEAD
    SSLRequiredMixin
=======
    RecentLoginRequiredMixin
>>>>>>> 24bf3216
)
from ._ajax import (
    AjaxResponseMixin,
    JSONRequestResponseMixin,
    JSONResponseMixin,
    JsonRequestResponseMixin
)
from ._forms import (
    CsrfExemptMixin,
    FormInvalidMessageMixin,
    FormMessagesMixin,
    FormValidMessageMixin,
    MessageMixin,
    SuccessURLRedirectListMixin,
    UserFormKwargsMixin,
    _MessageAPIWrapper
)
from ._other import (
    AllVerbsMixin,
    CanonicalSlugDetailMixin,
    SetHeadlineMixin,
    StaticContextMixin
)
from ._queries import (
    OrderableListMixin,
    PrefetchRelatedMixin,
    SelectRelatedMixin
)

__all__ = [
    'AjaxResponseMixin',
    'AllVerbsMixin',
    'AnonymousRequiredMixin',
    'CanonicalSlugDetailMixin',
    'CsrfExemptMixin',
    'FormInvalidMessageMixin',
    'FormMessagesMixin',
    'FormValidMessageMixin',
    'GroupRequiredMixin',
    'JSONRequestResponseMixin',
    'JsonRequestResponseMixin',
    'JSONResponseMixin',
    'LoginRequiredMixin',
    'MessageMixin',
    'MultiplePermissionsRequiredMixin',
    'OrderableListMixin',
    'PermissionRequiredMixin',
    'PrefetchRelatedMixin',
    'SelectRelatedMixin',
    'SetHeadlineMixin',
    'StaffuserRequiredMixin',
    'StaticContextMixin',
    'SuccessURLRedirectListMixin',
    'SuperuserRequiredMixin',
    'UserFormKwargsMixin',
    'UserPassesTestMixin',
    'SSLRequiredMixin'
]<|MERGE_RESOLUTION|>--- conflicted
+++ resolved
@@ -9,11 +9,8 @@
     StaffuserRequiredMixin,
     SuperuserRequiredMixin,
     UserPassesTestMixin,
-<<<<<<< HEAD
-    SSLRequiredMixin
-=======
+    SSLRequiredMixin,
     RecentLoginRequiredMixin
->>>>>>> 24bf3216
 )
 from ._ajax import (
     AjaxResponseMixin,
@@ -70,5 +67,6 @@
     'SuperuserRequiredMixin',
     'UserFormKwargsMixin',
     'UserPassesTestMixin',
-    'SSLRequiredMixin'
+    'SSLRequiredMixin',
+    'RecentLoginRequiredMixin'
 ]