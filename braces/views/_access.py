import re
import six

from django.conf import settings
from django.contrib.auth import REDIRECT_FIELD_NAME
from django.contrib.auth.views import redirect_to_login
from django.core.exceptions import ImproperlyConfigured, PermissionDenied
<<<<<<< HEAD
from django.http import (HttpResponseRedirect, HttpResponsePermanentRedirect,
                         Http404)
=======
from django.http import HttpResponseRedirect
from django.shortcuts import resolve_url
>>>>>>> 0a8f6c45
from django.utils.encoding import force_text


class AccessMixin(object):
    """
    'Abstract' mixin that gives access mixins the same customizable
    functionality.
    """
    login_url = None
    raise_exception = False  # Default whether to raise an exception to none
    redirect_field_name = REDIRECT_FIELD_NAME  # Set by django.contrib.auth

    def get_login_url(self):
        """
        Override this method to customize the login_url.
        """
        login_url = self.login_url or settings.LOGIN_URL
        if not login_url:
            raise ImproperlyConfigured(
                'Define {0}.login_url or settings.LOGIN_URL or override '
                '{0}.get_login_url().'.format(self.__class__.__name__))

        return force_text(login_url)

    def get_redirect_field_name(self):
        """
        Override this method to customize the redirect_field_name.
        """
        if self.redirect_field_name is None:
            raise ImproperlyConfigured(
                '{0} is missing the '
                'redirect_field_name. Define {0}.redirect_field_name or '
                'override {0}.get_redirect_field_name().'.format(
                    self.__class__.__name__))
        return self.redirect_field_name


class LoginRequiredMixin(AccessMixin):
    """
    View mixin which verifies that the user is authenticated.

    NOTE:
        This should be the left-most mixin of a view, except when
        combined with CsrfExemptMixin - which in that case should
        be the left-most mixin.
    """
    redirect_unauthenticated_users = False

    def dispatch(self, request, *args, **kwargs):
        if not request.user.is_authenticated():
            if self.raise_exception and not self.redirect_unauthenticated_users:
                raise PermissionDenied  # return a forbidden response
            else:
                return redirect_to_login(request.get_full_path(),
                                         self.get_login_url(),
                                         self.get_redirect_field_name())

        return super(LoginRequiredMixin, self).dispatch(
            request, *args, **kwargs)


class AnonymousRequiredMixin(object):
    """
    View mixin which redirects to a specified URL if authenticated.
    Can be useful if you wanted to prevent authenticated users from
    accessing signup pages etc.

    NOTE:
        This should be the left-most mixin of a view.

    Example Usage

        class SomeView(AnonymousRequiredMixin, ListView):
            ...
            # required
            authenticated_redirect_url = "/accounts/profile/"
            ...
    """
    authenticated_redirect_url = settings.LOGIN_REDIRECT_URL

    def dispatch(self, request, *args, **kwargs):
        if request.user.is_authenticated():
            return HttpResponseRedirect(self.get_authenticated_redirect_url())
        return super(AnonymousRequiredMixin, self).dispatch(
            request, *args, **kwargs)

    def get_authenticated_redirect_url(self):
        """ Return the reversed authenticated redirect url. """
        if not self.authenticated_redirect_url:
            raise ImproperlyConfigured(
                '{0} is missing an authenticated_redirect_url '
                'url to redirect to. Define '
                '{0}.authenticated_redirect_url or override '
                '{0}.get_authenticated_redirect_url().'.format(
                    self.__class__.__name__))
        return resolve_url(self.authenticated_redirect_url)


class PermissionRequiredMixin(AccessMixin):
    """
    View mixin which verifies that the logged in user has the specified
    permission.

    Class Settings
    `permission_required` - the permission to check for.
    `login_url` - the login url of site
    `redirect_field_name` - defaults to "next"
    `raise_exception` - defaults to False - raise 403 if set to True

    Example Usage

        class SomeView(PermissionRequiredMixin, ListView):
            ...
            # required
            permission_required = "app.permission"

            # optional
            login_url = "/signup/"
            redirect_field_name = "hollaback"
            raise_exception = True
            ...
    """
    permission_required = None  # Default required perms to none

    def get_permission_required(self, request=None):
        """
        Get the required permissions and return them.

        Override this to allow for custom permission_required values.
        """
        # Make sure that the permission_required attribute is set on the
        # view, or raise a configuration error.
        if self.permission_required is None:
            raise ImproperlyConfigured(
                '{0} requires the "permission_required" attribute to be '
                'set.'.format(self.__class__.__name__))

        return self.permission_required

    def check_permissions(self, request):
        """
        Returns whether or not the user has permissions
        """
        perms = self.get_permission_required(request)
        return request.user.has_perm(perms)

    def no_permissions_fail(self, request=None):
        """
        Called when the user has no permissions. This should only
        return a valid HTTP response.

        By default we redirect to login.
        """
        return redirect_to_login(request.get_full_path(),
                                 self.get_login_url(),
                                 self.get_redirect_field_name())

    def dispatch(self, request, *args, **kwargs):
        """
        Check to see if the user in the request has the required
        permission.
        """
        has_permission = self.check_permissions(request)

        if not has_permission:  # If the user lacks the permission
            if self.raise_exception:
                raise PermissionDenied  # Return a 403
            return self.no_permissions_fail(request)

        return super(PermissionRequiredMixin, self).dispatch(
            request, *args, **kwargs)


class MultiplePermissionsRequiredMixin(PermissionRequiredMixin):
    """
    View mixin which allows you to specify two types of permission
    requirements. The `permissions` attribute must be a dict which
    specifies two keys, `all` and `any`. You can use either one on
    its own or combine them. The value of each key is required to be a
    list or tuple of permissions. The standard Django permissions
    style is not strictly enforced. If you have created your own
    permissions in a different format, they should still work.

    By specifying the `all` key, the user must have all of
    the permissions in the passed in list.

    By specifying The `any` key , the user must have ONE of the set
    permissions in the list.

    Class Settings
        `permissions` - This is required to be a dict with one or both
            keys of `all` and/or `any` containing a list or tuple of
            permissions.
        `login_url` - the login url of site
        `redirect_field_name` - defaults to "next"
        `raise_exception` - defaults to False - raise 403 if set to True

    Example Usage
        class SomeView(MultiplePermissionsRequiredMixin, ListView):
            ...
            #required
            permissions = {
                "all": ("blog.add_post", "blog.change_post"),
                "any": ("blog.delete_post", "user.change_user")
            }

            #optional
            login_url = "/signup/"
            redirect_field_name = "hollaback"
            raise_exception = True
    """
    permissions = None  # Default required perms to none

    def get_permission_required(self, request=None):
        self._check_permissions_attr()
        return self.permissions

    def check_permissions(self, request):
        permissions = self.get_permission_required(request)
        perms_all = permissions.get('all') or None
        perms_any = permissions.get('any') or None

        self._check_permissions_keys_set(perms_all, perms_any)
        self._check_perms_keys("all", perms_all)
        self._check_perms_keys("any", perms_any)

        # If perms_all, check that user has all permissions in the list/tuple
        if perms_all:
            if not request.user.has_perms(perms_all):
                return False

        # If perms_any, check that user has at least one in the list/tuple
        if perms_any:
            has_one_perm = False
            for perm in perms_any:
                if request.user.has_perm(perm):
                    has_one_perm = True
                    break

            if not has_one_perm:
                return False

        return True

    def _check_permissions_attr(self):
        """
        Check permissions attribute is set and that it is a dict.
        """
        if self.permissions is None or not isinstance(self.permissions, dict):
            raise ImproperlyConfigured(
                '{0} requires the "permissions" attribute to be set as a '
                'dict.'.format(self.__class__.__name__))

    def _check_permissions_keys_set(self, perms_all=None, perms_any=None):
        """
        Check to make sure the keys `any` or `all` are not both blank.
        If both are blank either an empty dict came in or the wrong keys
        came in. Both are invalid and should raise an exception.
        """
        if perms_all is None and perms_any is None:
            raise ImproperlyConfigured(
                '{0} requires the "permissions" attribute to be set to a '
                'dict and the "any" or "all" key to be set.'.format(
                    self.__class__.__name__))

    def _check_perms_keys(self, key=None, perms=None):
        """
        If the permissions list/tuple passed in is set, check to make
        sure that it is of the type list or tuple.
        """
        if perms and not isinstance(perms, (list, tuple)):
            raise ImproperlyConfigured(
                '{0} requires the permisions dict {1} value to be a '
                'list or tuple.'.format(self.__class__.__name__, key))


class GroupRequiredMixin(AccessMixin):
    group_required = None

    def get_group_required(self):
        if self.group_required is None or (
                not isinstance(self.group_required,
                               (list, tuple) + six.string_types)
        ):

            raise ImproperlyConfigured(
                '{0} requires the "group_required" attribute to be set and be '
                'one of the following types: string, unicode, list or '
                'tuple'.format(self.__class__.__name__))
        if not isinstance(self.group_required, (list, tuple)):
            self.group_required = (self.group_required,)
        return self.group_required

    def check_membership(self, groups):
        """ Check required group(s) """
        if self.request.user.is_superuser:
            return True
        user_groups = self.request.user.groups.values_list("name", flat=True)
        return set(groups).intersection(set(user_groups))

    def dispatch(self, request, *args, **kwargs):
        self.request = request
        in_group = False
        if self.request.user.is_authenticated():
            in_group = self.check_membership(self.get_group_required())

        if not in_group:
            if self.raise_exception:
                raise PermissionDenied
            else:
                return redirect_to_login(
                    request.get_full_path(),
                    self.get_login_url(),
                    self.get_redirect_field_name())
        return super(GroupRequiredMixin, self).dispatch(
            request, *args, **kwargs)


class UserPassesTestMixin(AccessMixin):
    """
    CBV Mixin allows you to define test that every user should pass
    to get access into view.

    Class Settings
        `test_func` - This is required to be a method that takes user
            instance and return True or False after checking conditions.
        `login_url` - the login url of site
        `redirect_field_name` - defaults to "next"
        `raise_exception` - defaults to False - raise 403 if set to True
    """

    def test_func(self, user):
        raise NotImplementedError(
            '{0} is missing implementation of the '
            'test_func method. You should write one.'.format(
                self.__class__.__name__))

    def get_test_func(self):
        return getattr(self, "test_func")

    def dispatch(self, request, *args, **kwargs):
        user_test_result = self.get_test_func()(request.user)

        if not user_test_result:  # If user don't pass the test
            if self.raise_exception:  # *and* if an exception was desired
                raise PermissionDenied
            else:
                return redirect_to_login(request.get_full_path(),
                                         self.get_login_url(),
                                         self.get_redirect_field_name())
        return super(UserPassesTestMixin, self).dispatch(
            request, *args, **kwargs)


class SuperuserRequiredMixin(AccessMixin):
    """
    Mixin allows you to require a user with `is_superuser` set to True.
    """
    def dispatch(self, request, *args, **kwargs):
        if not request.user.is_superuser:  # If the user is a standard user,
            if self.raise_exception:  # *and* if an exception was desired
                raise PermissionDenied  # return a forbidden response.
            else:
                return redirect_to_login(request.get_full_path(),
                                         self.get_login_url(),
                                         self.get_redirect_field_name())

        return super(SuperuserRequiredMixin, self).dispatch(
            request, *args, **kwargs)


class StaffuserRequiredMixin(AccessMixin):
    """
    Mixin allows you to require a user with `is_staff` set to True.
    """
    def dispatch(self, request, *args, **kwargs):
        if not request.user.is_staff:  # If the request's user is not staff,
            if self.raise_exception:  # *and* if an exception was desired
                raise PermissionDenied  # return a forbidden response
            else:
                return redirect_to_login(request.get_full_path(),
                                         self.get_login_url(),
                                         self.get_redirect_field_name())

        return super(StaffuserRequiredMixin, self).dispatch(
            request, *args, **kwargs)


class SSLRequiredMixin(object):
    """
    Simple mixin that allows you to force a view to be accessed
    via https.
    """
    raise_exception = False  # Default whether to raise an exception to none

    def dispatch(self, request, *args, **kwargs):
        if getattr(settings, 'DEBUG', False):
            return super(SSLRequiredMixin, self).dispatch(
                request, *args, **kwargs)

        if not request.is_secure():
            if self.raise_exception:
                raise Http404

            return HttpResponsePermanentRedirect(
                self._build_https_url(request))

        return super(SSLRequiredMixin, self).dispatch(request, *args, **kwargs)

    def _build_https_url(self, request):
        """ Get the full url, replace http with https """
        url = request.build_absolute_uri(request.get_full_path())
        return re.sub(r'^http', 'https', url)<|MERGE_RESOLUTION|>--- conflicted
+++ resolved
@@ -5,13 +5,9 @@
 from django.contrib.auth import REDIRECT_FIELD_NAME
 from django.contrib.auth.views import redirect_to_login
 from django.core.exceptions import ImproperlyConfigured, PermissionDenied
-<<<<<<< HEAD
 from django.http import (HttpResponseRedirect, HttpResponsePermanentRedirect,
                          Http404)
-=======
-from django.http import HttpResponseRedirect
 from django.shortcuts import resolve_url
->>>>>>> 0a8f6c45
 from django.utils.encoding import force_text
 
 
