--- conflicted
+++ resolved
@@ -9,13 +9,9 @@
 from .helpers import TestViewHelper
 from .views import (PermissionRequiredView, MultiplePermissionsRequiredView,
                     SuperuserRequiredView, StaffuserRequiredView,
-<<<<<<< HEAD
-                    LoginRequiredView, GroupRequiredView,
-                    OwnerOrPermissionRequiredView)
-=======
                     LoginRequiredView, GroupRequiredView, UserPassesTestView,
+                    OwnerOrPermissionRequiredView,
                     UserPassesTestNotImplementedView, AnonymousRequiredView)
->>>>>>> 3fce9f67
 
 
 class _TestAccessBasicsMixin(TestViewHelper):
@@ -371,6 +367,7 @@
         self.assertEqual(200, resp.status_code)
         self.assertEqual('OK', force_text(resp.content))
 
+
 class TestSuperuserRequiredMixin(_TestAccessBasicsMixin, test.TestCase):
     view_class = SuperuserRequiredView
     view_url = '/superuser_required/'
