--- conflicted
+++ resolved
@@ -7,11 +7,8 @@
 from .helpers import TestViewHelper
 from .views import (PermissionRequiredView, MultiplePermissionsRequiredView,
                     SuperuserRequiredView, StaffuserRequiredView,
-<<<<<<< HEAD
-                    LoginRequiredView, OwnerOrPermissionRequiredView)
-=======
-                    LoginRequiredView, GroupRequiredView)
->>>>>>> a1c6d97a
+                    LoginRequiredView, GroupRequiredView,
+                    OwnerOrPermissionRequiredView)
 
 
 class _TestAccessBasicsMixin(TestViewHelper):
@@ -272,14 +269,14 @@
 
     def build_authorized_user(self):
         self.view_url = self.owner_none_url
-        return make_user(permissions=['auth.add_user'])
+        return UserFactory(permissions=['auth.add_user'])
 
     def build_unauthorized_user(self):
         self.view_url = self.owner_none_url
-        return make_user()
+        return UserFactory()
 
     def test_owner_without_permission(self):
-        user = make_user()
+        user = UserFactory()
         self.view_url = self.owner_set_url.format(user.username)
 
         self.client.login(username=user.username, password='asdf1234')
@@ -289,7 +286,7 @@
         self.assertEqual('OK', force_text(resp.content))
 
     def test_owner_with_permission(self):
-        user = make_user()
+        user = UserFactory()
         self.view_url = self.owner_set_url.format(user.username)
 
         self.client.login(username=user.username, password='asdf1234',
