--- conflicted
+++ resolved
@@ -322,8 +322,4 @@
         self.client.login(username=user.username, password='asdf1234')
         resp = self.client.get(self.view_url)
         self.assertEqual(200, resp.status_code)
-<<<<<<< HEAD
-        self.assertEqual('OK', force_text(resp.content))
-=======
-        self.assertEqual('OK', force_text(resp.content))
->>>>>>> 4b277394
+        self.assertEqual('OK', force_text(resp.content))