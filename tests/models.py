from django.db import models


class Article(models.Model):
    author = models.ForeignKey('auth.User', null=True, blank=True)
    title = models.CharField(max_length=30)
    body = models.TextField()
<<<<<<< HEAD
    owner = models.ForeignKey('auth.User', null=True, blank=True,
                              related_name='articles_owned')
=======
    slug = models.SlugField(blank=True)


class CanonicalArticle(models.Model):
    author = models.ForeignKey('auth.User', null=True, blank=True)
    title = models.CharField(max_length=30)
    body = models.TextField()
    slug = models.SlugField(blank=True)

    def get_canonical_slug(self):
        if self.author:
            return "{}-{}".format(self.author.username, self.slug)
        return "unauthored-{}".format(self.slug)
>>>>>>> a1c6d97a
<|MERGE_RESOLUTION|>--- conflicted
+++ resolved
@@ -5,12 +5,9 @@
     author = models.ForeignKey('auth.User', null=True, blank=True)
     title = models.CharField(max_length=30)
     body = models.TextField()
-<<<<<<< HEAD
+    slug = models.SlugField(blank=True)
     owner = models.ForeignKey('auth.User', null=True, blank=True,
                               related_name='articles_owned')
-=======
-    slug = models.SlugField(blank=True)
-
 
 class CanonicalArticle(models.Model):
     author = models.ForeignKey('auth.User', null=True, blank=True)
@@ -22,4 +19,3 @@
         if self.author:
             return "{}-{}".format(self.author.username, self.slug)
         return "unauthored-{}".format(self.slug)
->>>>>>> a1c6d97a
