# -*- coding: utf-8 -*-
from __future__ import absolute_import

import mock
<<<<<<< HEAD

from django import test
from django.core.exceptions import ImproperlyConfigured

from braces.views import (SetHeadlineMixin, FormValidMessageMixin,
                          FormInvalidMessageMixin)

from .models import Article, CanonicalArticle
=======
import pytest

import django
from django.contrib import messages
from django.contrib.messages.middleware import MessageMiddleware
from django.contrib.messages.storage.base import Message
from django.core.exceptions import ImproperlyConfigured
from django.http import HttpResponse
from django import test
from django.test.utils import override_settings
from django.views.generic import View

from braces.views import (SetHeadlineMixin, MessageMixin, _MessageAPIWrapper,
                          FormValidMessageMixin, FormInvalidMessageMixin)
from .compat import force_text
from .factories import UserFactory
>>>>>>> 0740a9ec
from .helpers import TestViewHelper
from .models import Article, CanonicalArticle
from .views import (ArticleListView, AuthorDetailView, OrderableListView,
                    FormMessagesView, ContextView)


class TestSuccessURLRedirectListMixin(test.TestCase):
    """
    Tests for SuccessURLRedirectListMixin.
    """
    def test_redirect(self):
        """
        Test if browser is redirected to list view.
        """
        data = {'title': "Test body", 'body': "Test body"}
        resp = self.client.post('/article_list/create/', data)
        self.assertRedirects(resp, '/article_list/')

    def test_no_url_name(self):
        """
        Test that ImproperlyConfigured is raised.
        """
        data = {'title': "Test body", 'body': "Test body"}
        with self.assertRaises(ImproperlyConfigured):
            self.client.post('/article_list_bad/create/', data)


class TestUserFormKwargsMixin(test.TestCase):
    """
    Tests for UserFormKwargsMixin.
    """
    def test_post_method(self):
        user = UserFactory()
        self.client.login(username=user.username, password='asdf1234')
        resp = self.client.post('/form_with_user_kwarg/', {'field1': 'foo'})
        assert force_text(resp.content) == "username: %s" % user.username

    def test_get_method(self):
        user = UserFactory()
        self.client.login(username=user.username, password='asdf1234')
        resp = self.client.get('/form_with_user_kwarg/')
        assert resp.context['form'].user == user


class TestSetHeadlineMixin(test.TestCase):
    """
    Tests for SetHeadlineMixin.
    """
    def test_dynamic_headline(self):
        """
        Tests if get_headline() is called properly.
        """
        resp = self.client.get('/headline/test-headline/')
        self.assertEqual('test-headline', resp.context['headline'])

    def test_context_data(self):
        """
        Tests if mixin adds proper headline to template context.
        """
        resp = self.client.get('/headline/foo-bar/')
        self.assertEqual("foo-bar", resp.context['headline'])

    def test_get_headline(self):
        """
        Tests if get_headline() method works correctly.
        """
        mixin = SetHeadlineMixin()
        with self.assertRaises(ImproperlyConfigured):
            mixin.get_headline()

        mixin.headline = "Test headline"
        self.assertEqual("Test headline", mixin.get_headline())

    def test_get_headline_lazy(self):
        resp = self.client.get('/headline/lazy/')
        self.assertEqual('Test Headline', resp.context['headline'])


class TestStaticContextMixin(test.TestCase):
    """ Tests for StaticContextMixin. """
    view_class = ContextView
    view_url = '/context/'

    def test_dict(self):
        self.view_class.static_context = {'test': True}
        resp = self.client.get(self.view_url)
        self.assertEqual(200, resp.status_code)
        self.assertEqual(True, resp.context['test'])

    def test_two_tuple(self):
        self.view_class.static_context = [('a', 1), ('b', 2)]
        resp = self.client.get(self.view_url)
        self.assertEqual(200, resp.status_code)
        self.assertEqual(1, resp.context['a'])
        self.assertEqual(2, resp.context['b'])

    def test_not_set(self):
        self.view_class.static_context = None
        with self.assertRaises(ImproperlyConfigured):
            self.client.get(self.view_url)

    def test_string_value_error(self):
        self.view_class.static_context = 'Fail'
        with self.assertRaises(ImproperlyConfigured):
            self.client.get(self.view_url)

    def test_list_error(self):
        self.view_class.static_context = ['fail', 'fail']
        with self.assertRaises(ImproperlyConfigured):
            self.client.get(self.view_url)


class TestCsrfExemptMixin(test.TestCase):
    """
    Tests for TestCsrfExemptMixin.
    """
    def setUp(self):
        super(TestCsrfExemptMixin, self).setUp()
        self.client = self.client_class(enforce_csrf_checks=True)

    def test_csrf_token_is_not_required(self):
        """
        Tests if csrf token is not required.
        """
        resp = self.client.post('/csrf_exempt/', {'field1': 'test'})
        self.assertEqual(200, resp.status_code)
        self.assertEqual("OK", force_text(resp.content))


class TestSelectRelatedMixin(TestViewHelper, test.TestCase):
    view_class = ArticleListView

    def test_missing_select_related(self):
        """
        ImproperlyConfigured exception should be raised if select_related
        attribute is missing.
        """
        with self.assertRaises(ImproperlyConfigured):
            self.dispatch_view(self.build_request(), select_related=None)

    def test_invalid_select_related(self):
        """
        ImproperlyConfigured exception should be raised if select_related is
        not a tuple or a list.
        :return:
        """
        with self.assertRaises(ImproperlyConfigured):
            self.dispatch_view(self.build_request(), select_related={'a': 1})

    @mock.patch('django.db.models.query.QuerySet.select_related')
    def test_select_related_called(self, m):
        """
        Checks if QuerySet's select_related() was called with correct
        arguments.
        """
        qs = Article.objects.all()
        m.return_value = qs.select_related('author')
        qs.select_related = m
        m.reset_mock()

        resp = self.dispatch_view(self.build_request())
        self.assertEqual(200, resp.status_code)
        m.assert_called_once_with('author')


class TestPrefetchRelatedMixin(TestViewHelper, test.TestCase):
    view_class = AuthorDetailView

    def test_missing_prefetch_related(self):
        """
        ImproperlyConfigured exception should be raised if
        prefetch_related attribute is missing.
        """
        with self.assertRaises(ImproperlyConfigured):
            self.dispatch_view(self.build_request(), prefetch_related=None)

    def test_invalid_prefetch_related(self):
        """
        ImproperlyConfigured exception should be raised if
        prefetch_related is not a tuple or a list.
        :return:
        """
        with self.assertRaises(ImproperlyConfigured):
            self.dispatch_view(self.build_request(), prefetch_related={'a': 1})

    @mock.patch('django.db.models.query.QuerySet.prefetch_related')
    def test_prefetch_related_called(self, m):
        """
        Checks if QuerySet's prefetch_related() was called with correct
        arguments.
        """
        qs = Article.objects.all()
        m.return_value = qs.prefetch_related('article_set')
        qs.prefetch_related = m
        m.reset_mock()

        resp = self.dispatch_view(self.build_request())
        self.assertEqual(200, resp.status_code)
        m.assert_called_once_with('article_set')


class TestOrderableListMixin(TestViewHelper, test.TestCase):
    view_class = OrderableListView

    def __make_test_articles(self):
        a1 = Article.objects.create(title='Alpha', body='Zet')
        a2 = Article.objects.create(title='Zet', body='Alpha')
        return a1, a2

    def test_correct_order(self):
        """
        Objects must be properly ordered if requested with valid column names
        """
        a1, a2 = self.__make_test_articles()

        resp = self.dispatch_view(
            self.build_request(path='?order_by=title&ordering=asc'),
            orderable_columns=None,
            get_orderable_columns=lambda: ('id', 'title', ))
        self.assertEqual(list(resp.context_data['object_list']), [a1, a2])

        resp = self.dispatch_view(
            self.build_request(path='?order_by=id&ordering=desc'),
            orderable_columns=None,
            get_orderable_columns=lambda: ('id', 'title', ))
        self.assertEqual(list(resp.context_data['object_list']), [a2, a1])

    def test_default_column(self):
        """
        When no ordering specified in GET, use
        View.get_orderable_columns_default()
        """
        a1, a2 = self.__make_test_articles()

        resp = self.dispatch_view(self.build_request())
        self.assertEqual(list(resp.context_data['object_list']), [a1, a2])

    def test_get_orderable_columns_returns_correct_values(self):
        """
        OrderableListMixin.get_orderable_columns() should return
        View.orderable_columns attribute by default or raise
        ImproperlyConfigured exception in the attribute is None
        """
        view = self.view_class()
        self.assertEqual(view.get_orderable_columns(), view.orderable_columns)
        view.orderable_columns = None
        self.assertRaises(ImproperlyConfigured,
                          lambda: view.get_orderable_columns())

    def test_get_orderable_columns_default_returns_correct_values(self):
        """
        OrderableListMixin.get_orderable_columns_default() should return
        View.orderable_columns_default attribute by default or raise
        ImproperlyConfigured exception in the attribute is None
        """
        view = self.view_class()
        self.assertEqual(view.get_orderable_columns_default(),
                         view.orderable_columns_default)
        view.orderable_columns_default = None
        self.assertRaises(ImproperlyConfigured,
                          lambda: view.get_orderable_columns_default())

    def test_only_allowed_columns(self):
        """
        If column is not in Model.Orderable.columns iterable, the objects
        should be ordered by default column.
        """
        a1, a2 = self.__make_test_articles()

        resp = self.dispatch_view(
            self.build_request(path='?order_by=body&ordering=asc'),
            orderable_columns_default=None,
            get_orderable_columns_default=lambda: 'title')
        self.assertEqual(list(resp.context_data['object_list']), [a1, a2])


class TestCanonicalSlugDetailView(test.TestCase):
    def setUp(self):
        Article.objects.create(title='Alpha', body='Zet', slug='alpha')
        Article.objects.create(title='Zet', body='Alpha', slug='zet')

    def test_canonical_slug(self):
        """
        Test that no redirect occurs when slug is canonical.
        """
        resp = self.client.get('/article-canonical/1-alpha/')
        self.assertEqual(resp.status_code, 200)
        resp = self.client.get('/article-canonical/2-zet/')
        self.assertEqual(resp.status_code, 200)

    def test_non_canonical_slug(self):
        """
        Test that a redirect occurs when the slug is non-canonical.
        """
        resp = self.client.get('/article-canonical/1-bad-slug/')
        self.assertEqual(resp.status_code, 301)
        resp = self.client.get('/article-canonical/2-bad-slug/')
        self.assertEqual(resp.status_code, 301)


class TestNamespaceAwareCanonicalSlugDetailView(test.TestCase):
    def setUp(self):
        Article.objects.create(title='Alpha', body='Zet', slug='alpha')
        Article.objects.create(title='Zet', body='Alpha', slug='zet')

    def test_canonical_slug(self):
        """
        Test that no redirect occurs when slug is canonical.
        """
        resp = self.client.get(
            '/article-canonical-namespaced/article/1-alpha/')
        self.assertEqual(resp.status_code, 200)
        resp = self.client.get(
            '/article-canonical-namespaced/article/2-zet/')
        self.assertEqual(resp.status_code, 200)

    def test_non_canonical_slug(self):
        """
        Test that a redirect occurs when the slug is non-canonical and that the
        redirect is namespace aware.
        """
        resp = self.client.get(
            '/article-canonical-namespaced/article/1-bad-slug/')
        self.assertEqual(resp.status_code, 301)
        resp = self.client.get(
            '/article-canonical-namespaced/article/2-bad-slug/')
        self.assertEqual(resp.status_code, 301)


class TestOverriddenCanonicalSlugDetailView(test.TestCase):
    def setUp(self):
        Article.objects.create(title='Alpha', body='Zet', slug='alpha')
        Article.objects.create(title='Zet', body='Alpha', slug='zet')

    def test_canonical_slug(self):
        """
        Test that no redirect occurs when slug is canonical according to the
        overridden canonical slug.
        """
        resp = self.client.get('/article-canonical-override/1-nycun/')
        self.assertEqual(resp.status_code, 200)
        resp = self.client.get('/article-canonical-override/2-mrg/')
        self.assertEqual(resp.status_code, 200)

    def test_non_canonical_slug(self):
        """
        Test that a redirect occurs when the slug is non-canonical.
        """
        resp = self.client.get('/article-canonical-override/1-bad-slug/')
        self.assertEqual(resp.status_code, 301)
        resp = self.client.get('/article-canonical-override/2-bad-slug/')
        self.assertEqual(resp.status_code, 301)


class TestCustomUrlKwargsCanonicalSlugDetailView(test.TestCase):
    def setUp(self):
        Article.objects.create(title='Alpha', body='Zet', slug='alpha')
        Article.objects.create(title='Zet', body='Alpha', slug='zet')

    def test_canonical_slug(self):
        """
        Test that no redirect occurs when slug is canonical
        """
        resp = self.client.get('/article-canonical-custom-kwargs/1-alpha/')
        self.assertEqual(resp.status_code, 200)
        resp = self.client.get('/article-canonical-custom-kwargs/2-zet/')
        self.assertEqual(resp.status_code, 200)

    def test_non_canonical_slug(self):
        """
        Test that a redirect occurs when the slug is non-canonical.
        """
        resp = self.client.get('/article-canonical-custom-kwargs/1-bad-slug/')
        self.assertEqual(resp.status_code, 301)
        resp = self.client.get('/article-canonical-custom-kwargs/2-bad-slug/')
        self.assertEqual(resp.status_code, 301)


class TestModelCanonicalSlugDetailView(test.TestCase):
    def setUp(self):
        CanonicalArticle.objects.create(
            title='Alpha', body='Zet', slug='alpha')
        CanonicalArticle.objects.create(
            title='Zet', body='Alpha', slug='zet')

    def test_canonical_slug(self):
        """
        Test that no redirect occurs when slug is canonical according to the
        model's canonical slug.
        """
        resp = self.client.get('/article-canonical-model/1-unauthored-alpha/')
        self.assertEqual(resp.status_code, 200)
        resp = self.client.get('/article-canonical-model/2-unauthored-zet/')
        self.assertEqual(resp.status_code, 200)

    def test_non_canonical_slug(self):
        """
        Test that a redirect occurs when the slug is non-canonical.
        """
        resp = self.client.get('/article-canonical-model/1-bad-slug/')
        self.assertEqual(resp.status_code, 301)
        resp = self.client.get('/article-canonical-model/2-bad-slug/')
        self.assertEqual(resp.status_code, 301)


# CookieStorage is used because it doesn't require middleware to be installed
@override_settings(
    MESSAGE_STORAGE='django.contrib.messages.storage.cookie.CookieStorage')
class MessageMixinTests(test.TestCase):
    def setUp(self):
        self.rf = test.RequestFactory()
        self.middleware = MessageMiddleware()

    def get_request(self, *args, **kwargs):
        request = self.rf.get('/')
        self.middleware.process_request(request)
        return request

    def get_response(self, request, view):
        response = view(request)
        self.middleware.process_response(request, response)
        return response

    def get_request_response(self, view, *args, **kwargs):
        request = self.get_request(*args, **kwargs)
        response = self.get_response(request, view)
        return request, response

    def test_add_messages(self):
        class TestView(MessageMixin, View):
            def get(self, request):
                self.messages.add_message(messages.SUCCESS, 'test')
                return HttpResponse('OK')

        request, response = self.get_request_response(TestView.as_view())
        msg = list(request._messages)
        self.assertEqual(len(msg), 1)
        self.assertEqual(msg[0].message, 'test')
        self.assertEqual(msg[0].level, messages.SUCCESS)

    def test_get_messages(self):
        class TestView(MessageMixin, View):
            def get(self, request):
                self.messages.add_message(messages.SUCCESS, 'success')
                self.messages.add_message(messages.WARNING, 'warning')
                content = ','.join(
                    m.message for m in self.messages.get_messages())
                return HttpResponse(content)

        _, response = self.get_request_response(TestView.as_view())
        self.assertEqual(response.content, b"success,warning")

    def test_get_level(self):
        class TestView(MessageMixin, View):
            def get(self, request):
                return HttpResponse(self.messages.get_level())

        _, response = self.get_request_response(TestView.as_view())
        self.assertEqual(int(response.content), messages.INFO)  # default

    def test_set_level(self):
        class TestView(MessageMixin, View):
            def get(self, request):
                self.messages.set_level(messages.WARNING)
                self.messages.add_message(messages.SUCCESS, 'success')
                self.messages.add_message(messages.WARNING, 'warning')
                return HttpResponse('OK')

        request, _ = self.get_request_response(TestView.as_view())
        msg = list(request._messages)
        self.assertEqual(msg, [Message(messages.WARNING, 'warning')])

    @override_settings(MESSAGE_LEVEL=messages.DEBUG)
    def test_debug(self):
        class TestView(MessageMixin, View):
            def get(self, request):
                self.messages.debug("test")
                return HttpResponse('OK')

        request, _ = self.get_request_response(TestView.as_view())
        msg = list(request._messages)
        self.assertEqual(len(msg), 1)
        self.assertEqual(msg[0], Message(messages.DEBUG, 'test'))

    def test_info(self):
        class TestView(MessageMixin, View):
            def get(self, request):
                self.messages.info("test")
                return HttpResponse('OK')

        request, _ = self.get_request_response(TestView.as_view())
        msg = list(request._messages)
        self.assertEqual(len(msg), 1)
        self.assertEqual(msg[0], Message(messages.INFO, 'test'))

    def test_success(self):
        class TestView(MessageMixin, View):
            def get(self, request):
                self.messages.success("test")
                return HttpResponse('OK')

        request, _ = self.get_request_response(TestView.as_view())
        msg = list(request._messages)
        self.assertEqual(len(msg), 1)
        self.assertEqual(msg[0], Message(messages.SUCCESS, 'test'))

    def test_warning(self):
        class TestView(MessageMixin, View):
            def get(self, request):
                self.messages.warning("test")
                return HttpResponse('OK')

        request, _ = self.get_request_response(TestView.as_view())
        msg = list(request._messages)
        self.assertEqual(len(msg), 1)
        self.assertEqual(msg[0], Message(messages.WARNING, 'test'))

    def test_error(self):
        class TestView(MessageMixin, View):
            def get(self, request):
                self.messages.error("test")
                return HttpResponse('OK')

        request, _ = self.get_request_response(TestView.as_view())
        msg = list(request._messages)
        self.assertEqual(len(msg), 1)
        self.assertEqual(msg[0], Message(messages.ERROR, 'test'))

    def test_invalid_attribute(self):
        class TestView(MessageMixin, View):
            def get(self, request):
                self.messages.invalid()
                return HttpResponse('OK')

        with self.assertRaises(AttributeError):
            self.get_request_response(TestView.as_view())

    @pytest.mark.skipif(
        django.VERSION < (1, 5),
        reason='Some features of MessageMixin are only available in '
               'Django >= 1.5')
    def test_wrapper_available_in_dispatch(self):
        """
        Make sure that self.messages is available in dispatch() even before
        calling the parent's implementation.
        """
        class TestView(MessageMixin, View):
            def dispatch(self, request):
                self.messages.add_message(messages.SUCCESS, 'test')
                return super(TestView, self).dispatch(request)

            def get(self, request):
                return HttpResponse('OK')

        request, response = self.get_request_response(TestView.as_view())
        msg = list(request._messages)
        self.assertEqual(len(msg), 1)
        self.assertEqual(msg[0].message, 'test')
        self.assertEqual(msg[0].level, messages.SUCCESS)

    def test_API(self):
        """
        Make sure that our assumptions about messages.api are still valid.
        """
        # This test is designed to break when django.contrib.messages.api
        # changes (items being added or removed).
        excluded_API = set()
        if django.VERSION >= (1, 7):
            excluded_API.add('MessageFailure')
        self.assertEqual(
            _MessageAPIWrapper.API | excluded_API,
            set(messages.api.__all__)
        )


class TestFormMessageMixins(test.TestCase):
    def setUp(self):
        self.good_data = {
            'title': 'Good',
            'body': 'Body'
        }
        self.bad_data = {
            'body': 'Missing title'
        }

    def test_valid_message(self):
        url = '/form_messages/'
        response = self.client.get(url)
        self.assertEqual(response.status_code, 200)

        response = self.client.post(url, self.good_data, follow=True)
        self.assertEqual(response.status_code, 200)
        self.assertContains(response, FormMessagesView().form_valid_message)

    def test_invalid_message(self):
        url = '/form_messages/'
        response = self.client.get(url)
        self.assertEqual(response.status_code, 200)

        response = self.client.post(url, self.bad_data, follow=True)
        self.assertEqual(response.status_code, 200)
        self.assertContains(response, FormMessagesView().form_invalid_message)

    def test_form_valid_message_not_set(self):
        mixin = FormValidMessageMixin()
        with self.assertRaises(ImproperlyConfigured):
            mixin.get_form_valid_message()

    def test_form_valid_message_not_str(self):
        mixin = FormValidMessageMixin()
        mixin.form_valid_message = ['bad']
        with self.assertRaises(ImproperlyConfigured):
            mixin.get_form_valid_message()

    def test_form_valid_returns_message(self):
        mixin = FormValidMessageMixin()
        mixin.form_valid_message = u'Good øø'
        self.assertEqual(u'Good øø', mixin.get_form_valid_message())

    def test_form_invalid_message_not_set(self):
        mixin = FormInvalidMessageMixin()
        with self.assertRaises(ImproperlyConfigured):
            mixin.get_form_invalid_message()

    def test_form_invalid_message_not_str(self):
        mixin = FormInvalidMessageMixin()
        mixin.form_invalid_message = ['bad']
        with self.assertRaises(ImproperlyConfigured):
            mixin.get_form_invalid_message()

    def test_form_invalid_returns_message(self):
        mixin = FormInvalidMessageMixin()
        mixin.form_invalid_message = u'Bad øø'
        self.assertEqual(u'Bad øø', mixin.get_form_invalid_message())


class TestAllVerbsMixin(test.TestCase):
    def setUp(self):
        self.url = "/all_verbs/"
        self.no_handler_url = "/all_verbs_no_handler/"

    def test_options(self):
        response = self.client.options(self.url)
        self.assertEqual(response.status_code, 200)

    def test_get(self):
        response = self.client.get(self.url)
        self.assertEqual(response.status_code, 200)

    def test_head(self):
        response = self.client.head(self.url)
        self.assertEqual(response.status_code, 200)

    def test_post(self):
        response = self.client.post(self.url)
        self.assertEqual(response.status_code, 200)

    def test_put(self):
        response = self.client.put(self.url)
        self.assertEqual(response.status_code, 200)

    def test_delete(self):
        response = self.client.delete(self.url)
        self.assertEqual(response.status_code, 200)

    def test_no_all_handler(self):
        with self.assertRaises(ImproperlyConfigured):
            self.client.get('/all_verbs_no_handler/')<|MERGE_RESOLUTION|>--- conflicted
+++ resolved
@@ -2,16 +2,6 @@
 from __future__ import absolute_import
 
 import mock
-<<<<<<< HEAD
-
-from django import test
-from django.core.exceptions import ImproperlyConfigured
-
-from braces.views import (SetHeadlineMixin, FormValidMessageMixin,
-                          FormInvalidMessageMixin)
-
-from .models import Article, CanonicalArticle
-=======
 import pytest
 
 import django
@@ -28,7 +18,6 @@
                           FormValidMessageMixin, FormInvalidMessageMixin)
 from .compat import force_text
 from .factories import UserFactory
->>>>>>> 0740a9ec
 from .helpers import TestViewHelper
 from .models import Article, CanonicalArticle
 from .views import (ArticleListView, AuthorDetailView, OrderableListView,
