from __future__ import absolute_import

from . import views
from .compat import patterns, include, url


urlpatterns = patterns(
    '',
    # LoginRequiredMixin tests
    url(r'^login_required/$', views.LoginRequiredView.as_view()),

    # AnonymousRequiredView tests
    url(r'^unauthenticated_view/$', views.AnonymousRequiredView.as_view(),
        name='unauthenticated_view'),
    url(r'^authenticated_view/$', views.AuthenticatedView.as_view(),
        name='authenticated_view'),

    # AjaxResponseMixin tests
    url(r'^ajax_response/$', views.AjaxResponseView.as_view()),

    # CreateAndRedirectToEditView tests
    url(r'^article/create/$', views.CreateArticleView.as_view()),
    url(r'^article/(?P<pk>\d+)/edit/$', views.EditArticleView.as_view(),
        name="edit_article"),

    url(r'^article_list/create/$',
        views.CreateArticleAndRedirectToListView.as_view()),
    url(r'^article_list_bad/create/$',
        views.CreateArticleAndRedirectToListViewBad.as_view()),
    url(r'^article_list/$', views.ArticleListView.as_view(),
        name='article_list'),

    # CanonicalSlugDetailMixin tests
    url(r'^article-canonical/(?P<pk>\d+)-(?P<slug>[-\w]+)/$',
        views.CanonicalSlugDetailView.as_view(),
        name="canonical_slug"),
    url(r'^article-canonical-namespaced/',
        include('tests.urls_namespaced', namespace='some_namespace')),
    url(r'^article-canonical-override/(?P<pk>\d+)-(?P<slug>[-\w]+)/$',
        views.OverriddenCanonicalSlugDetailView.as_view(),
        name="canonical_override"),
    url(r'^article-canonical-custom-kwargs/(?P<my_pk>\d+)-(?P<my_slug>[-\w]+)/$',
        views.CanonicalSlugDetailCustomUrlKwargsView.as_view(),
        name="canonical_custom_kwargs"),
    url(r'^article-canonical-model/(?P<pk>\d+)-(?P<slug>[-\w]+)/$',
        views.ModelCanonicalSlugDetailView.as_view(),
        name="canonical_model"),

    # UserFormKwargsMixin tests
    url(r'^form_with_user_kwarg/$', views.FormWithUserKwargView.as_view()),

    # SetHeadlineMixin tests
    url(r'^headline/$', views.HeadlineView.as_view(), name='headline'),
    url(r'^headline/lazy/$', views.LazyHeadlineView.as_view()),
    url(r'^headline/(?P<s>[\w-]+)/$', views.DynamicHeadlineView.as_view()),

    # ExtraContextMixin tests
    url(r'^context/$', views.ContextView.as_view(), name='context'),

    # PermissionRequiredMixin tests
    url(r'^permission_required/$', views.PermissionRequiredView.as_view()),

    # MultiplePermissionsRequiredMixin tests
    url(r'^multiple_permissions_required/$',
        views.MultiplePermissionsRequiredView.as_view()),

    # SuperuserRequiredMixin tests
    url(r'^superuser_required/$', views.SuperuserRequiredView.as_view()),

    # StaffuserRequiredMixin tests
    url(r'^staffuser_required/$', views.StaffuserRequiredView.as_view()),

    # GroupRequiredMixin tests
    url(r'^group_required/$', views.GroupRequiredView.as_view()),

    # UserPassesTestMixin tests
    url(r'^user_passes_test/$', views.UserPassesTestView.as_view()),

    # UserPassesTestMixin tests
    url(r'^user_passes_test_not_implemented/$',
        views.UserPassesTestNotImplementedView.as_view()),

    # CsrfExemptMixin tests
    url(r'^csrf_exempt/$', views.CsrfExemptView.as_view()),

    # JSONResponseMixin tests
    url(r'^simple_json/$', views.SimpleJsonView.as_view()),
    url(r'^simple_json_custom_encoder/$',
        views.CustomJsonEncoderView.as_view()),
    url(r'^simple_json_400/$', views.SimpleJsonBadRequestView.as_view()),
    url(r'^article_list_json/$', views.ArticleListJsonView.as_view()),

    # JsonRequestResponseMixin tests
    url(r'^json_request/$', views.JsonRequestResponseView.as_view()),
    url(r'^json_bad_request/$', views.JsonBadRequestView.as_view()),
    url(r'^json_custom_bad_request/$',
        views.JsonCustomBadRequestView.as_view()),

    # FormMessagesMixin tests
    url(r'form_messages/$', views.FormMessagesView.as_view()),

    # AllVerbsMixin tests
    url(r'all_verbs/$', views.AllVerbsView.as_view()),
    url(r'all_verbs_no_handler/$',
        views.AllVerbsView.as_view(all_handler=None)),

<<<<<<< HEAD
    # SSLRequiredMixin tests
    url(r'^sslrequired/$', views.SSLRequiredView.as_view()),
=======
    # RecentLoginRequiredMixin tests
    url(r'^recent_login/$', views.RecentLoginRequiredView.as_view()),
    url(r'^outdated_login/$', views.RecentLoginRequiredView.as_view()),
>>>>>>> 24bf3216
)


urlpatterns += patterns(
    'django.contrib.auth.views',
    # login page, required by some tests
    url(r'^accounts/login/$', 'login', {'template_name': 'blank.html'}),
    url(r'^auth/login/$', 'login', {'template_name': 'blank.html'}),
)<|MERGE_RESOLUTION|>--- conflicted
+++ resolved
@@ -104,14 +104,12 @@
     url(r'all_verbs_no_handler/$',
         views.AllVerbsView.as_view(all_handler=None)),
 
-<<<<<<< HEAD
     # SSLRequiredMixin tests
     url(r'^sslrequired/$', views.SSLRequiredView.as_view()),
-=======
+
     # RecentLoginRequiredMixin tests
     url(r'^recent_login/$', views.RecentLoginRequiredView.as_view()),
     url(r'^outdated_login/$', views.RecentLoginRequiredView.as_view()),
->>>>>>> 24bf3216
 )
 
 
