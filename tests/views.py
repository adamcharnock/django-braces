import codecs

from django.contrib.auth.models import User
from django.http import HttpResponse
from django.views.generic import (View, UpdateView, FormView, TemplateView,
                                  ListView, DetailView, CreateView)

from braces import views

<<<<<<< HEAD
from .models import Article
from .forms import FormWithUserKwarg
from .factories import make_article
=======
from .models import Article, CanonicalArticle
from .forms import ArticleForm, FormWithUserKwarg
>>>>>>> a1c6d97a


class OkView(View):
    """
    A view which simply returns "OK" for every request.
    """
    def get(self, request):
        return HttpResponse("OK")

    def post(self, request):
        return self.get(request)

    def put(self, request):
        return self.get(request)

    def delete(self, request):
        return self.get(request)


<<<<<<< HEAD
class ObjectView(OkView):
    """
    A view that holds an object. Simulates django's UpdateView and DeleteVeiw
    """

    object = None

    def get_object(self):
        if self.object is None:
            path = self.request.path.split('/')
            status = path[-1]

            if status == '':  # Path ending with /
                status = path[-2]
            fun, kwargs = self.object_responses.get(status, (None, None))
            if fun:
                kwargs['user'] = self.request.user
                return fun(**kwargs)

        return self.object


class LoginRequiredView(LoginRequiredMixin, OkView):
=======
class LoginRequiredView(views.LoginRequiredMixin, OkView):
>>>>>>> a1c6d97a
    """
    A view for testing LoginRequiredMixin.
    """


class AjaxResponseView(views.AjaxResponseMixin, OkView):
    """
    A view for testing AjaxResponseMixin.
    """
    def get_ajax(self, request):
        return HttpResponse("AJAX_OK")

    def post_ajax(self, request):
        return self.get_ajax(request)

    def put_ajax(self, request):
        return self.get_ajax(request)

    def delete_ajax(self, request):
        return self.get_ajax(request)


class SimpleJsonView(views.JSONResponseMixin, View):
    """
    A view for testing JSONResponseMixin's render_json_response() method.
    """
    def get(self, request):
        object = {'username': request.user.username}
        return self.render_json_response(object)


class SimpleJsonBadRequestView(views.JSONResponseMixin, View):
    """
    A view for testing JSONResponseMixin's render_json_response() method with
    400 HTTP status code.
    """
    def get(self, request):
        object = {'username': request.user.username}
        return self.render_json_response(object, status=400)


class ArticleListJsonView(views.JSONResponseMixin, View):
    """
    A view for testing JSONResponseMixin's render_json_object_response()
    method.
    """
    def get(self, request):
        queryset = Article.objects.all()
        return self.render_json_object_response(
            queryset, fields=('title',))


class JsonRequestResponseView(views.JsonRequestResponseMixin, View):
    """
    A view for testing JsonRequestResponseMixin's json conversion
    """
    def post(self, request):
        return self.render_json_response(self.request_json)


class JsonBadRequestView(views.JsonRequestResponseMixin, View):
    """
    A view for testing JsonRequestResponseMixin's require_json
    and render_bad_request_response methods
    """
    require_json = True

    def post(self, request, *args, **kwargs):
        return self.render_json_response(self.request_json)


class JsonCustomBadRequestView(views.JsonRequestResponseMixin, View):
    """
    A view for testing JsonRequestResponseMixin's render_bad_request_response method
    with a custom error message
    """
    def post(self, request, *args, **kwargs):
        if not self.request_json:
            return self.render_bad_request_response(
                {'error': 'you messed up'})
        return self.render_json_response(self.request_json)


class CreateArticleView(CreateView):
    """
    View for testing CreateAndRedirectEditToView.
    """
    model = Article
    template_name = 'form.html'


class EditArticleView(UpdateView):
    """
    View for testing CreateAndRedirectEditToView.
    """
    model = Article
    template_name = 'form.html'


class CreateArticleAndRedirectToListView(views.SuccessURLRedirectListMixin,
                                         CreateArticleView):
    """
    View for testing SuccessURLRedirectListMixin
    """
    success_list_url = 'article_list'


class CreateArticleAndRedirectToListViewBad(views.SuccessURLRedirectListMixin,
                                            CreateArticleView):
    """
    View for testing SuccessURLRedirectListMixin
    """
    success_list_url = None


class ArticleListView(views.SelectRelatedMixin, ListView):
    """
    A list view for articles, required for testing SuccessURLRedirectListMixin.

    Also used to test SelectRelatedMixin.
    """
    model = Article
    template_name = 'blank.html'
    select_related = ('author',)


class FormWithUserKwargView(views.UserFormKwargsMixin, FormView):
    """
    View for testing UserFormKwargsMixin.
    """
    form_class = FormWithUserKwarg
    template_name = 'form.html'

    def form_valid(self, form):
        return HttpResponse("username: %s" % form.user.username)


class HeadlineView(views.SetHeadlineMixin, TemplateView):
    """
    View for testing SetHeadlineMixin.
    """
    template_name = 'blank.html'
    headline = "Test headline"


class DynamicHeadlineView(views.SetHeadlineMixin, TemplateView):
    """
    View for testing SetHeadlineMixin's get_headline() method.
    """
    template_name = 'blank.html'

    def get_headline(self):
        return self.kwargs['s']


class PermissionRequiredView(views.PermissionRequiredMixin, OkView):
    """
    View for testing PermissionRequiredMixin.
    """
    permission_required = 'auth.add_user'


class MultiplePermissionsRequiredView(views.MultiplePermissionsRequiredMixin,
                                      OkView):
    permissions = {
        'all': ['tests.add_article', 'tests.change_article'],
        'any': ['auth.add_user', 'auth.change_user'],
    }


<<<<<<< HEAD
class OwnerOrPermissionRequiredView(OwnerOrPermissionRequiredMixin,
                                    ObjectView):
    """
    View for testing OwnerOrPermissionRequiredView.
    """
    permission_required = 'auth.add_user'
    owner_field_name = 'owner'

    object_responses = {'owner-ok': (make_article, {'set_owner': True}),
                        'owner-none': (make_article, {}),
                        }


class SuperuserRequiredView(SuperuserRequiredMixin, OkView):
=======
class SuperuserRequiredView(views.SuperuserRequiredMixin, OkView):
>>>>>>> a1c6d97a
    pass


class StaffuserRequiredView(views.StaffuserRequiredMixin, OkView):
    pass


class CsrfExemptView(views.CsrfExemptMixin, OkView):
    pass


class AuthorDetailView(views.PrefetchRelatedMixin, ListView):
    model = User
    prefetch_related = ['article_set']
    template_name = 'blank.html'


class OrderableListView(views.OrderableListMixin, ListView):
    model = Article
    orderable_columns = ('id', 'title', )
    orderable_columns_default = 'id'


class CanonicalSlugDetailView(views.CanonicalSlugDetailMixin, DetailView):
    model = Article
    template_name = 'blank.html'


class OverriddenCanonicalSlugDetailView(views.CanonicalSlugDetailMixin,
                                        DetailView):
    model = Article
    template_name = 'blank.html'

    def get_canonical_slug(self):
        return codecs.encode(self.get_object().slug, 'rot_13')


class ModelCanonicalSlugDetailView(views.CanonicalSlugDetailMixin,
                                            DetailView):
    model = CanonicalArticle
    template_name = 'blank.html'


class FormMessagesView(views.FormMessagesMixin, CreateView):
    form_class = ArticleForm
    form_invalid_message = 'Invalid'
    form_valid_message = 'Valid'
    model = Article
    success_url = '/form_messages/'
    template_name = 'form.html'


class GroupRequiredView(views.GroupRequiredMixin, OkView):
    group_required = 'test_group'<|MERGE_RESOLUTION|>--- conflicted
+++ resolved
@@ -7,14 +7,9 @@
 
 from braces import views
 
-<<<<<<< HEAD
-from .models import Article
-from .forms import FormWithUserKwarg
-from .factories import make_article
-=======
 from .models import Article, CanonicalArticle
 from .forms import ArticleForm, FormWithUserKwarg
->>>>>>> a1c6d97a
+from .factories import ArticleFactory
 
 
 class OkView(View):
@@ -34,7 +29,6 @@
         return self.get(request)
 
 
-<<<<<<< HEAD
 class ObjectView(OkView):
     """
     A view that holds an object. Simulates django's UpdateView and DeleteVeiw
@@ -57,10 +51,7 @@
         return self.object
 
 
-class LoginRequiredView(LoginRequiredMixin, OkView):
-=======
 class LoginRequiredView(views.LoginRequiredMixin, OkView):
->>>>>>> a1c6d97a
     """
     A view for testing LoginRequiredMixin.
     """
@@ -231,8 +222,7 @@
     }
 
 
-<<<<<<< HEAD
-class OwnerOrPermissionRequiredView(OwnerOrPermissionRequiredMixin,
+class OwnerOrPermissionRequiredView(views.OwnerOrPermissionRequiredMixin,
                                     ObjectView):
     """
     View for testing OwnerOrPermissionRequiredView.
@@ -240,15 +230,12 @@
     permission_required = 'auth.add_user'
     owner_field_name = 'owner'
 
-    object_responses = {'owner-ok': (make_article, {'set_owner': True}),
-                        'owner-none': (make_article, {}),
+    object_responses = {'owner-ok': (ArticleFactory, {'set_owner': True}),
+                        'owner-none': (ArticleFactory, {}),
                         }
 
 
-class SuperuserRequiredView(SuperuserRequiredMixin, OkView):
-=======
 class SuperuserRequiredView(views.SuperuserRequiredMixin, OkView):
->>>>>>> a1c6d97a
     pass
 
 
